---

<<<<<<< HEAD
systemd_journald:
  storage: external
  compress: true
  process_size_max: 32G
  external_size_max: 32G
  journal_size_max: 767M
  max_use: ""
  keep_free: ""

=======
>>>>>>> 04bdfd88
...<|MERGE_RESOLUTION|>--- conflicted
+++ resolved
@@ -1,15 +1,3 @@
 ---
 
-<<<<<<< HEAD
-systemd_journald:
-  storage: external
-  compress: true
-  process_size_max: 32G
-  external_size_max: 32G
-  journal_size_max: 767M
-  max_use: ""
-  keep_free: ""
-
-=======
->>>>>>> 04bdfd88
 ...