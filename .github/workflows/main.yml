---
name: CI

on:
  workflow_dispatch:
    inputs:
      logLevel:
        description: 'Log level'
        required: true
        default: 'warning'
        type: choice
        options:
          - info
          - warning
          - debug
  push:
    branches:
      - 'main'
      - 'feature/**'
      - 'fix/**'
      - '!doc/**'
  pull_request:
    branches:
      - 'main'
      - 'feature/**'
      - 'fix/**'
      - '!doc/**'

env:
  COLLECTION_NAMESPACE: bodsch
  COLLECTION_NAME: systemd
  PY_COLORS: '1'
  ANSIBLE_FORCE_COLOR: '1'

<<<<<<< HEAD
jobs:
  deb:
    name: "${{ matrix.image }} / ansible: ${{ matrix.ansible-version }}"
    runs-on: ubuntu-20.04
    strategy:
      fail-fast: false
      matrix:
        image:
          - debian:12
        ansible-version:
          - '6.7'
        python:
          - '3.10'
          - '3.11'
        scenario:
          - default

    steps:
      - name: check out the codebase.
        uses: actions/checkout@v4
        with:
          ref: ${{ github.event.workflow_run.head_branch }}

      - name: 🐍 set up python
        uses: actions/setup-python@v5
        with:
          python-version: "${{ matrix.python }}"

      - name: install dependencies
        run: |
          python -m pip install --upgrade pip
          pip install -r test-requirements.txt

      - name: force reinstall of community.docker
        run: |
          mkdir -p /home/runner/.ansible/collections
          ansible-galaxy collection install community.docker --force

      - name: Install collection
        run: |
          mkdir -p ~/.ansible/collections/ansible_collections/$COLLECTION_NAMESPACE
          cp -a ../ansible-collection-$COLLECTION_NAME ~/.ansible/collections/ansible_collections/$COLLECTION_NAMESPACE/$COLLECTION_NAME

      - name: test with tox
        run: |
          make \
            test \
              -e TOX_ANSIBLE="ansible_${{ matrix.ansible-version }}" \
              -e DISTRIBUTION="${{ matrix.image }}" \
              -e COLLECTION_SCENARIO="${{ matrix.scenario }}"
        env:
          PY_COLORS: '1'
          ANSIBLE_FORCE_COLOR: '1'
          DISTRIBUTION: ${{ matrix.image }}
=======
defaults:
  run:
    working-directory: 'ansible-collection-systemd'
>>>>>>> 04bdfd88

jobs:
  arch:
    name: "${{ matrix.image }}: ${{ matrix.collection_role }} (ansible ${{ matrix.ansible }}, python ${{ matrix.python }})"
    runs-on: ubuntu-22.04
    strategy:
      fail-fast: false
      matrix:
        image:
          - archlinux:latest
        ansible:
          - '8.5'
        python:
          - '3.11'
          - '3.12'
        scenario:
          - default

    steps:
      - name: check out the codebase.
        uses: actions/checkout@v4
        with:
          path: 'ansible-collection-systemd'
          ref: ${{ github.event.workflow_run.head_branch }}

      - name: 🐍 set up python
        uses: actions/setup-python@v5
        with:
          python-version: "${{ matrix.python }}"

      - name: install dependencies
        run: |
          python -m pip install --upgrade pip
          pip install -r test-requirements.txt

      - name: force reinstall of community.docker
        run: |
          mkdir -p /home/runner/.ansible/collections
          ansible-galaxy collection install community.docker --force

      - name: Install collection
        run: |
          make \
            install

      - name: test with tox
        run: |
          make \
            test \
              -e TOX_ANSIBLE="ansible_${{ matrix.ansible }}" \
              -e DISTRIBUTION="${{ matrix.image }}" \
              -e COLLECTION_SCENARIO="${{ matrix.scenario }}"<|MERGE_RESOLUTION|>--- conflicted
+++ resolved
@@ -32,66 +32,9 @@
   PY_COLORS: '1'
   ANSIBLE_FORCE_COLOR: '1'
 
-<<<<<<< HEAD
-jobs:
-  deb:
-    name: "${{ matrix.image }} / ansible: ${{ matrix.ansible-version }}"
-    runs-on: ubuntu-20.04
-    strategy:
-      fail-fast: false
-      matrix:
-        image:
-          - debian:12
-        ansible-version:
-          - '6.7'
-        python:
-          - '3.10'
-          - '3.11'
-        scenario:
-          - default
-
-    steps:
-      - name: check out the codebase.
-        uses: actions/checkout@v4
-        with:
-          ref: ${{ github.event.workflow_run.head_branch }}
-
-      - name: 🐍 set up python
-        uses: actions/setup-python@v5
-        with:
-          python-version: "${{ matrix.python }}"
-
-      - name: install dependencies
-        run: |
-          python -m pip install --upgrade pip
-          pip install -r test-requirements.txt
-
-      - name: force reinstall of community.docker
-        run: |
-          mkdir -p /home/runner/.ansible/collections
-          ansible-galaxy collection install community.docker --force
-
-      - name: Install collection
-        run: |
-          mkdir -p ~/.ansible/collections/ansible_collections/$COLLECTION_NAMESPACE
-          cp -a ../ansible-collection-$COLLECTION_NAME ~/.ansible/collections/ansible_collections/$COLLECTION_NAMESPACE/$COLLECTION_NAME
-
-      - name: test with tox
-        run: |
-          make \
-            test \
-              -e TOX_ANSIBLE="ansible_${{ matrix.ansible-version }}" \
-              -e DISTRIBUTION="${{ matrix.image }}" \
-              -e COLLECTION_SCENARIO="${{ matrix.scenario }}"
-        env:
-          PY_COLORS: '1'
-          ANSIBLE_FORCE_COLOR: '1'
-          DISTRIBUTION: ${{ matrix.image }}
-=======
 defaults:
   run:
     working-directory: 'ansible-collection-systemd'
->>>>>>> 04bdfd88
 
 jobs:
   arch:
